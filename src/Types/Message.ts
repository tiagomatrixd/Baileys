--- conflicted
+++ resolved
@@ -264,14 +264,7 @@
 	userJid: string
 }
 
-<<<<<<< HEAD
-export type WAMediaUploadFunction = (
-	readStream: Readable,
-	opts: { fileEncSha256B64: string; mediaType: MediaType; timeoutMs?: number }
-) => Promise<{ mediaUrl: string; directPath: string }>
-=======
 export type WAMediaUploadFunction = (encFilePath: string, opts: { fileEncSha256B64: string, mediaType: MediaType, timeoutMs?: number }) => Promise<{ mediaUrl: string, directPath: string }>
->>>>>>> 68d057f3
 
 export type MediaGenerationOptions = {
 	logger?: ILogger
