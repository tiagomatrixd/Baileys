--- conflicted
+++ resolved
@@ -1,23 +1,9 @@
 import { Boom } from '@hapi/boom'
 import { createHash } from 'crypto'
-<<<<<<< HEAD
-import {
-	CatalogCollection,
-	CatalogStatus,
-	OrderDetails,
-	OrderProduct,
-	Product,
-	ProductCreate,
-	ProductUpdate,
-	WAMediaUpload,
-	WAMediaUploadFunction
-} from '../Types'
-=======
 import { createWriteStream, promises as fs } from 'fs'
 import { tmpdir } from 'os'
 import { join } from 'path'
 import { CatalogCollection, CatalogStatus, OrderDetails, OrderProduct, Product, ProductCreate, ProductUpdate, WAMediaUpload, WAMediaUploadFunction } from '../Types'
->>>>>>> 68d057f3
 import { BinaryNode, getBinaryNodeChild, getBinaryNodeChildren, getBinaryNodeChildString } from '../WABinary'
 import { generateMessageIDV2 } from './generics'
 import { getStream, getUrlFromDirectPath } from './messages-media'
@@ -246,15 +232,6 @@
 				}
 			}
 
-<<<<<<< HEAD
-			const { stream } = await getStream(img)
-			const hasher = createHash('sha256')
-			const contentBlocks: Buffer[] = []
-			for await (const block of stream) {
-				hasher.update(block)
-				contentBlocks.push(block)
-			}
-=======
 				const { stream } = await getStream(img)
 				const hasher = createHash('sha256')
 
@@ -265,19 +242,9 @@
 					hasher.update(block)
 					encFileWriteStream.write(block)
 				}
->>>>>>> 68d057f3
 
 			const sha = hasher.digest('base64')
 
-<<<<<<< HEAD
-			const { directPath } = await waUploadToServer(toReadable(Buffer.concat(contentBlocks)), {
-				mediaType: 'product-catalog-image',
-				fileEncSha256B64: sha,
-				timeoutMs
-			})
-			return { url: getUrlFromDirectPath(directPath) }
-		})
-=======
 				const { directPath } = await waUploadToServer(
 					filePath,
 					{
@@ -294,7 +261,6 @@
 				return { url: getUrlFromDirectPath(directPath) }
 			}
 		)
->>>>>>> 68d057f3
 	)
 	return results
 }
